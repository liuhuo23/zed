use channel::{ChannelId, ChannelMembership, ChannelStore};
use client::{
    proto::{self, ChannelRole, ChannelVisibility},
    User, UserId, UserStore,
};
use fuzzy::{match_strings, StringMatchCandidate};
use gpui::{
    actions, div, overlay, AppContext, ClipboardItem, DismissEvent, EventEmitter, FocusableView,
    Model, ParentElement, Render, Styled, Subscription, Task, View, ViewContext, VisualContext,
    WeakView,
};
use picker::{Picker, PickerDelegate};
use std::sync::Arc;
use ui::{prelude::*, Avatar, Checkbox, ContextMenu, ListItem, ListItemSpacing};
use util::TryFutureExt;
use workspace::ModalView;

actions!(
    channel_modal,
    [
        SelectNextControl,
        ToggleMode,
        ToggleMemberAdmin,
        RemoveMember
    ]
);

pub struct ChannelModal {
    picker: View<Picker<ChannelModalDelegate>>,
    channel_store: Model<ChannelStore>,
    channel_id: ChannelId,
}

impl ChannelModal {
    pub fn new(
        user_store: Model<UserStore>,
        channel_store: Model<ChannelStore>,
        channel_id: ChannelId,
        mode: Mode,
        members: Vec<ChannelMembership>,
        cx: &mut ViewContext<Self>,
    ) -> Self {
        cx.observe(&channel_store, |_, _, cx| cx.notify()).detach();
        let channel_modal = cx.view().downgrade();
        let picker = cx.build_view(|cx| {
            Picker::new(
                ChannelModalDelegate {
                    channel_modal,
                    matching_users: Vec::new(),
                    matching_member_indices: Vec::new(),
                    selected_index: 0,
                    user_store: user_store.clone(),
                    channel_store: channel_store.clone(),
                    channel_id,
                    match_candidates: Vec::new(),
                    context_menu: None,
                    members,
                    mode,
                },
                cx,
            )
            .modal(false)
        });

        Self {
            picker,
            channel_store,
            channel_id,
        }
    }

    fn toggle_mode(&mut self, _: &ToggleMode, cx: &mut ViewContext<Self>) {
        let mode = match self.picker.read(cx).delegate.mode {
            Mode::ManageMembers => Mode::InviteMembers,
            Mode::InviteMembers => Mode::ManageMembers,
        };
        self.set_mode(mode, cx);
    }

    fn set_mode(&mut self, mode: Mode, cx: &mut ViewContext<Self>) {
        let channel_store = self.channel_store.clone();
        let channel_id = self.channel_id;
        cx.spawn(|this, mut cx| async move {
            if mode == Mode::ManageMembers {
                let mut members = channel_store
                    .update(&mut cx, |channel_store, cx| {
                        channel_store.get_channel_member_details(channel_id, cx)
                    })?
                    .await?;

                members.sort_by(|a, b| a.sort_key().cmp(&b.sort_key()));

                this.update(&mut cx, |this, cx| {
                    this.picker
                        .update(cx, |picker, _| picker.delegate.members = members);
                })?;
            }

            this.update(&mut cx, |this, cx| {
                this.picker.update(cx, |picker, cx| {
                    let delegate = &mut picker.delegate;
                    delegate.mode = mode;
                    delegate.selected_index = 0;
                    picker.set_query("", cx);
                    picker.update_matches(picker.query(cx), cx);
                    cx.notify()
                });
                cx.notify()
            })
        })
        .detach();
    }

    fn set_channel_visiblity(&mut self, selection: &Selection, cx: &mut ViewContext<Self>) {
        self.channel_store.update(cx, |channel_store, cx| {
            channel_store
                .set_channel_visibility(
                    self.channel_id,
                    match selection {
                        Selection::Unselected => ChannelVisibility::Members,
                        Selection::Selected => ChannelVisibility::Public,
                        Selection::Indeterminate => return,
                    },
                    cx,
                )
                .detach_and_log_err(cx)
        });
    }

    fn dismiss(&mut self, _: &menu::Cancel, cx: &mut ViewContext<Self>) {
        cx.emit(DismissEvent);
    }
}

impl EventEmitter<DismissEvent> for ChannelModal {}
impl ModalView for ChannelModal {}

impl FocusableView for ChannelModal {
    fn focus_handle(&self, cx: &AppContext) -> gpui::FocusHandle {
        self.picker.focus_handle(cx)
    }
}

impl Render for ChannelModal {
<<<<<<< HEAD
    type Output = Div;

    fn render(&mut self, cx: &mut ViewContext<Self>) -> Self::Output {
=======
    fn render(&mut self, cx: &mut ViewContext<Self>) -> impl Element {
>>>>>>> 81b03d37
        let channel_store = self.channel_store.read(cx);
        let Some(channel) = channel_store.channel_for_id(self.channel_id) else {
            return div();
        };
        let channel_name = channel.name.clone();
        let channel_id = channel.id;
        let visibility = channel.visibility;
        let mode = self.picker.read(cx).delegate.mode;

        v_stack()
            .key_context("ChannelModal")
            .on_action(cx.listener(Self::toggle_mode))
            .on_action(cx.listener(Self::dismiss))
            .elevation_3(cx)
            .w(rems(34.))
            .child(
                v_stack()
                    .px_2()
                    .py_1()
                    .rounded_t(px(8.))
                    .bg(cx.theme().colors().element_background)
                    .child(IconElement::new(Icon::Hash).size(IconSize::Medium))
                    .child(Label::new(channel_name))
                    .child(
                        h_stack()
                            .w_full()
                            .justify_between()
                            .child(
                                h_stack()
                                    .gap_2()
                                    .child(
                                        Checkbox::new(
                                            "is-public",
                                            if visibility == ChannelVisibility::Public {
                                                ui::Selection::Selected
                                            } else {
                                                ui::Selection::Unselected
                                            },
                                        )
                                        .on_click(cx.listener(Self::set_channel_visiblity)),
                                    )
                                    .child(Label::new("Public")),
                            )
                            .children(if visibility == ChannelVisibility::Public {
                                Some(Button::new("copy-link", "Copy Link").on_click(cx.listener(
                                    move |this, _, cx| {
                                        if let Some(channel) =
                                            this.channel_store.read(cx).channel_for_id(channel_id)
                                        {
                                            let item = ClipboardItem::new(channel.link());
                                            cx.write_to_clipboard(item);
                                        }
                                    },
                                )))
                            } else {
                                None
                            }),
                    )
                    .child(
                        div()
                            .w_full()
                            .flex()
                            .flex_row()
                            .child(
                                Button::new("manage-members", "Manage Members")
                                    .selected(mode == Mode::ManageMembers)
                                    .on_click(cx.listener(|this, _, cx| {
                                        this.set_mode(Mode::ManageMembers, cx);
                                    })),
                            )
                            .child(
                                Button::new("invite-members", "Invite Members")
                                    .selected(mode == Mode::InviteMembers)
                                    .on_click(cx.listener(|this, _, cx| {
                                        this.set_mode(Mode::InviteMembers, cx);
                                    })),
                            ),
                    ),
            )
            .child(self.picker.clone())
    }
}

#[derive(Copy, Clone, PartialEq)]
pub enum Mode {
    ManageMembers,
    InviteMembers,
}

pub struct ChannelModalDelegate {
    channel_modal: WeakView<ChannelModal>,
    matching_users: Vec<Arc<User>>,
    matching_member_indices: Vec<usize>,
    user_store: Model<UserStore>,
    channel_store: Model<ChannelStore>,
    channel_id: ChannelId,
    selected_index: usize,
    mode: Mode,
    match_candidates: Vec<StringMatchCandidate>,
    members: Vec<ChannelMembership>,
    context_menu: Option<(View<ContextMenu>, Subscription)>,
}

impl PickerDelegate for ChannelModalDelegate {
    type ListItem = ListItem;

    fn placeholder_text(&self) -> Arc<str> {
        "Search collaborator by username...".into()
    }

    fn match_count(&self) -> usize {
        match self.mode {
            Mode::ManageMembers => self.matching_member_indices.len(),
            Mode::InviteMembers => self.matching_users.len(),
        }
    }

    fn selected_index(&self) -> usize {
        self.selected_index
    }

    fn set_selected_index(&mut self, ix: usize, _: &mut ViewContext<Picker<Self>>) {
        self.selected_index = ix;
    }

    fn update_matches(&mut self, query: String, cx: &mut ViewContext<Picker<Self>>) -> Task<()> {
        match self.mode {
            Mode::ManageMembers => {
                self.match_candidates.clear();
                self.match_candidates
                    .extend(self.members.iter().enumerate().map(|(id, member)| {
                        StringMatchCandidate {
                            id,
                            string: member.user.github_login.clone(),
                            char_bag: member.user.github_login.chars().collect(),
                        }
                    }));

                let matches = cx.background_executor().block(match_strings(
                    &self.match_candidates,
                    &query,
                    true,
                    usize::MAX,
                    &Default::default(),
                    cx.background_executor().clone(),
                ));

                cx.spawn(|picker, mut cx| async move {
                    picker
                        .update(&mut cx, |picker, cx| {
                            let delegate = &mut picker.delegate;
                            delegate.matching_member_indices.clear();
                            delegate
                                .matching_member_indices
                                .extend(matches.into_iter().map(|m| m.candidate_id));
                            cx.notify();
                        })
                        .ok();
                })
            }
            Mode::InviteMembers => {
                let search_users = self
                    .user_store
                    .update(cx, |store, cx| store.fuzzy_search_users(query, cx));
                cx.spawn(|picker, mut cx| async move {
                    async {
                        let users = search_users.await?;
                        picker.update(&mut cx, |picker, cx| {
                            picker.delegate.matching_users = users;
                            cx.notify();
                        })?;
                        anyhow::Ok(())
                    }
                    .log_err()
                    .await;
                })
            }
        }
    }

    fn confirm(&mut self, _: bool, cx: &mut ViewContext<Picker<Self>>) {
        if let Some((selected_user, role)) = self.user_at_index(self.selected_index) {
            match self.mode {
                Mode::ManageMembers => {
                    self.show_context_menu(selected_user, role.unwrap_or(ChannelRole::Member), cx)
                }
                Mode::InviteMembers => match self.member_status(selected_user.id, cx) {
                    Some(proto::channel_member::Kind::Invitee) => {
                        self.remove_member(selected_user.id, cx);
                    }
                    Some(proto::channel_member::Kind::AncestorMember) | None => {
                        self.invite_member(selected_user, cx)
                    }
                    Some(proto::channel_member::Kind::Member) => {}
                },
            }
        }
    }

    fn dismissed(&mut self, cx: &mut ViewContext<Picker<Self>>) {
        if self.context_menu.is_none() {
            self.channel_modal
                .update(cx, |_, cx| {
                    cx.emit(DismissEvent);
                })
                .ok();
        }
    }

    fn render_match(
        &self,
        ix: usize,
        selected: bool,
        cx: &mut ViewContext<Picker<Self>>,
    ) -> Option<Self::ListItem> {
        let (user, role) = self.user_at_index(ix)?;
        let request_status = self.member_status(user.id, cx);

        Some(
            ListItem::new(ix)
                .inset(true)
                .spacing(ListItemSpacing::Sparse)
                .selected(selected)
                .start_slot(Avatar::new(user.avatar_uri.clone()))
                .child(Label::new(user.github_login.clone()))
                .end_slot(h_stack().gap_2().map(|slot| {
                    match self.mode {
                        Mode::ManageMembers => slot
                            .children(
                                if request_status == Some(proto::channel_member::Kind::Invitee) {
                                    Some(Label::new("Invited"))
                                } else {
                                    None
                                },
                            )
                            .children(match role {
                                Some(ChannelRole::Admin) => Some(Label::new("Admin")),
                                Some(ChannelRole::Guest) => Some(Label::new("Guest")),
                                _ => None,
                            })
                            .child(IconButton::new("ellipsis", Icon::Ellipsis))
                            .children(
                                if let (Some((menu, _)), true) = (&self.context_menu, selected) {
                                    Some(
                                        overlay()
                                            .anchor(gpui::AnchorCorner::TopLeft)
                                            .child(menu.clone()),
                                    )
                                } else {
                                    None
                                },
                            ),
                        Mode::InviteMembers => match request_status {
                            Some(proto::channel_member::Kind::Invitee) => {
                                slot.children(Some(Label::new("Invited")))
                            }
                            Some(proto::channel_member::Kind::Member) => {
                                slot.children(Some(Label::new("Member")))
                            }
                            _ => slot,
                        },
                    }
                })),
        )
    }
}

impl ChannelModalDelegate {
    fn member_status(
        &self,
        user_id: UserId,
        cx: &AppContext,
    ) -> Option<proto::channel_member::Kind> {
        self.members
            .iter()
            .find_map(|membership| (membership.user.id == user_id).then_some(membership.kind))
            .or_else(|| {
                self.channel_store
                    .read(cx)
                    .has_pending_channel_invite(self.channel_id, user_id)
                    .then_some(proto::channel_member::Kind::Invitee)
            })
    }

    fn user_at_index(&self, ix: usize) -> Option<(Arc<User>, Option<ChannelRole>)> {
        match self.mode {
            Mode::ManageMembers => self.matching_member_indices.get(ix).and_then(|ix| {
                let channel_membership = self.members.get(*ix)?;
                Some((
                    channel_membership.user.clone(),
                    Some(channel_membership.role),
                ))
            }),
            Mode::InviteMembers => Some((self.matching_users.get(ix).cloned()?, None)),
        }
    }

    fn set_user_role(
        &mut self,
        user_id: UserId,
        new_role: ChannelRole,
        cx: &mut ViewContext<Picker<Self>>,
    ) -> Option<()> {
        let update = self.channel_store.update(cx, |store, cx| {
            store.set_member_role(self.channel_id, user_id, new_role, cx)
        });
        cx.spawn(|picker, mut cx| async move {
            update.await?;
            picker.update(&mut cx, |picker, cx| {
                let this = &mut picker.delegate;
                if let Some(member) = this.members.iter_mut().find(|m| m.user.id == user_id) {
                    member.role = new_role;
                }
                cx.focus_self();
                cx.notify();
            })
        })
        .detach_and_log_err(cx);
        Some(())
    }

    fn remove_member(&mut self, user_id: UserId, cx: &mut ViewContext<Picker<Self>>) -> Option<()> {
        let update = self.channel_store.update(cx, |store, cx| {
            store.remove_member(self.channel_id, user_id, cx)
        });
        cx.spawn(|picker, mut cx| async move {
            update.await?;
            picker.update(&mut cx, |picker, cx| {
                let this = &mut picker.delegate;
                if let Some(ix) = this.members.iter_mut().position(|m| m.user.id == user_id) {
                    this.members.remove(ix);
                    this.matching_member_indices.retain_mut(|member_ix| {
                        if *member_ix == ix {
                            return false;
                        } else if *member_ix > ix {
                            *member_ix -= 1;
                        }
                        true
                    })
                }

                this.selected_index = this
                    .selected_index
                    .min(this.matching_member_indices.len().saturating_sub(1));

                picker.focus(cx);
                cx.notify();
            })
        })
        .detach_and_log_err(cx);
        Some(())
    }

    fn invite_member(&mut self, user: Arc<User>, cx: &mut ViewContext<Picker<Self>>) {
        let invite_member = self.channel_store.update(cx, |store, cx| {
            store.invite_member(self.channel_id, user.id, ChannelRole::Member, cx)
        });

        cx.spawn(|this, mut cx| async move {
            invite_member.await?;

            this.update(&mut cx, |this, cx| {
                let new_member = ChannelMembership {
                    user,
                    kind: proto::channel_member::Kind::Invitee,
                    role: ChannelRole::Member,
                };
                let members = &mut this.delegate.members;
                match members.binary_search_by_key(&new_member.sort_key(), |k| k.sort_key()) {
                    Ok(ix) | Err(ix) => members.insert(ix, new_member),
                }

                cx.notify();
            })
        })
        .detach_and_log_err(cx);
    }

    fn show_context_menu(
        &mut self,
        user: Arc<User>,
        role: ChannelRole,
        cx: &mut ViewContext<Picker<Self>>,
    ) {
        let user_id = user.id;
        let picker = cx.view().clone();
        let context_menu = ContextMenu::build(cx, |mut menu, _cx| {
            menu = menu.entry("Remove Member", None, {
                let picker = picker.clone();
                move |cx| {
                    picker.update(cx, |picker, cx| {
                        picker.delegate.remove_member(user_id, cx);
                    })
                }
            });

            let picker = picker.clone();
            match role {
                ChannelRole::Admin => {
                    menu = menu.entry("Revoke Admin", None, move |cx| {
                        picker.update(cx, |picker, cx| {
                            picker
                                .delegate
                                .set_user_role(user_id, ChannelRole::Member, cx);
                        })
                    });
                }
                ChannelRole::Member => {
                    menu = menu.entry("Make Admin", None, move |cx| {
                        picker.update(cx, |picker, cx| {
                            picker
                                .delegate
                                .set_user_role(user_id, ChannelRole::Admin, cx);
                        })
                    });
                }
                _ => {}
            };

            menu
        });
        cx.focus_view(&context_menu);
        let subscription = cx.subscribe(&context_menu, |picker, _, _: &DismissEvent, cx| {
            picker.delegate.context_menu = None;
            picker.focus(cx);
            cx.notify();
        });
        self.context_menu = Some((context_menu, subscription));
    }
}<|MERGE_RESOLUTION|>--- conflicted
+++ resolved
@@ -142,13 +142,7 @@
 }
 
 impl Render for ChannelModal {
-<<<<<<< HEAD
-    type Output = Div;
-
-    fn render(&mut self, cx: &mut ViewContext<Self>) -> Self::Output {
-=======
     fn render(&mut self, cx: &mut ViewContext<Self>) -> impl Element {
->>>>>>> 81b03d37
         let channel_store = self.channel_store.read(cx);
         let Some(channel) = channel_store.channel_for_id(self.channel_id) else {
             return div();
