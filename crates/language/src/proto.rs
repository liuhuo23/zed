--- conflicted
+++ resolved
@@ -231,14 +231,6 @@
                     selections: Arc::from(selections),
                 }
             }
-<<<<<<< HEAD
-            proto::operation::Variant::RemoveSelections(message) => Operation::RemoveSelections {
-                replica_id: message.replica_id as ReplicaId,
-                lamport_timestamp: clock::Lamport {
-                    replica_id: message.replica_id as ReplicaId,
-                    value: message.lamport_timestamp,
-                },
-            },
             proto::operation::Variant::UpdateDiagnostics(message) => Operation::UpdateDiagnostics {
                 diagnostics: deserialize_diagnostics(message.diagnostics),
                 lamport_timestamp: clock::Lamport {
@@ -246,23 +238,6 @@
                     value: message.lamport_timestamp,
                 },
             },
-=======
-            proto::operation::Variant::UpdateDiagnosticSet(message) => {
-                let (provider_name, diagnostics) = deserialize_diagnostic_set(
-                    message
-                        .diagnostic_set
-                        .ok_or_else(|| anyhow!("missing diagnostic set"))?,
-                );
-                Operation::UpdateDiagnostics {
-                    provider_name,
-                    diagnostics,
-                    lamport_timestamp: clock::Lamport {
-                        replica_id: message.replica_id as ReplicaId,
-                        value: message.lamport_timestamp,
-                    },
-                }
-            }
->>>>>>> 4b22e49c
         },
     )
 }
